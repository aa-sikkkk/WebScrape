<p align="center">
   <img  src="https://github.com/user-attachments/assets/da6e866b-fab6-435c-b860-aed5c13b8984"/>
   </br>
   <a href="https://github.com/aa-sikkkk/WebScrape/pulls">
       <img src="https://img.shields.io/github/issues-pr/aa-sikkkk/WebScrape" alt="Pull Requests"/>
   </a>
   <a href="https://github.com/aa-sikkkk/WebScrape/stargazers">
       <img src="https://img.shields.io/github/stars/aa-sikkkk/WebScrape" alt="Stars"/>
   </a>
   <a href="https://github.com/aa-sikkkk/WebScrape/releases">
       <img src="https://img.shields.io/github/downloads/aa-sikkkk/WebScrape/total" alt="Downloads"/>
   </a>
   <a href="https://github.com/aa-sikkkk/WebScrape/issues">
       <img src="https://img.shields.io/github/issues/aa-sikkkk/WebScrape" alt="Issues"/>
   </a>
   <a href="https://github.com/aa-sikkkk/WebScrape/blob/main/LICENSE">
       <img src="https://img.shields.io/github/license/aa-sikkkk/WebScrape" alt="License"/>
   </a>
</p>

<<<<<<< HEAD
# WebScrape

WebScrape is a powerful Python-based web scraping tool that combines traditional web scraping with AI-powered content parsing. It allows users to extract, analyze, and visualize website data with advanced features for data processing and storage.

## 🌟 Features

### Core Scraping Features
- Extract comprehensive website data:
  - Title and metadata
  - Anchor tags and links
  - Images and their sources
  - Headings (H1, H2, H3)
  - Paragraphs and text content
  - Custom content based on user queries

### AI Integration
- AI-powered content parsing using:
  - Hugging Face models (OPT-1.3B/350M)
  - Customizable queries for targeted extraction
  - Intelligent content analysis and structuring
  - Context-aware information extraction

### Data Management
- Multiple storage formats:
  - JSON for structured data storage
  - CSV for spreadsheet compatibility
  - Excel for advanced data analysis
- Data visualization capabilities
- Caching system for improved performance
- Unique alias system for data organization

### Command Line Interface
- Interactive CLI with clear menu options
- Progress tracking and feedback
- Easy-to-use commands
- Comprehensive error handling

## 🚀 Getting Started

### Prerequisites
- Python 3.7+
- Git
- (Optional) Hugging Face token for AI features

### Installation

1. Clone the repository:
=======


WebScrape is a simple yet powerful Python-based web scraping tool that allows users to extract and store website data, including titles, anchor tags, images, headings, and paragraphs. The scraped data is stored in a JSON file and can be viewed in a tabular format using the `BeautifulTable` library


## Features

- Scrape web pages to extract:
  - Title
  - Anchor tags (`<a>`)
  - Images (`<img>`)
  - Headings (`<h1>`, `<h2>`, `<h3>`)
  - Paragraphs (`<p>`)
- Stores scraped data in a JSON file for future use.
- Displays existing scraped websites in a user-friendly table format.
- Allows alias names for websites to manage and store scraped data.
- Handles multiple websites and retains a history of scrapes.
- Web Version as well as CLI(With Ollama Integration) Version is available.

## [📔 Google Collab](https://colab.research.google.com/drive/1t03WODhStp3oYeFthi4r9gZuNXCR31lE?usp=sharing)
You can use WebScrape on [Google Colab](https://colab.research.google.com/) **for free**. The project is using Llama model using hugging face for data parsing. if you don't have a powerful GPU of your own. You can borrow a powerful GPU (Tesla K80, T4, P4, or P100) on Google's server for free for a maximum of 12 hours per session. **Please use the free resource fairly** and do not create sessions back-to-back and run 24/7. This might result in you getting banned. You can get [Colab Pro/Pro+](https://colab.research.google.com/signup/pricing) if you'd like to use better GPUs and get longer runtimes. Usage instructions are embedded in the [Colab Notebook](https://colab.research.google.com/drive/1t03WODhStp3oYeFthi4r9gZuNXCR31lE?usp=sharing). Check out the [wiki page.](https://github.com/aa-sikkkk/WebScrape/wiki)

## Requirements

- Python 
- `requests` - For making HTTP requests.
- `beautifulsoup4` - For parsing the HTML.
- `lxml` - A fast XML and HTML parser.
- `beautifultable` - For displaying scraped data in a table.

Install the dependencies using the following command:
>>>>>>> 4f30653a
```bash
git clone https://github.com/aa-sikkkk/WebScrape.git
cd WebScrape
```

2. Install dependencies:
```bash
pip install -r requirements.txt
```

3. Run the scraper:
```bash
python web_scraper_notebook.py
```

### Using Google Colab
You can use WebScrape on [Google Colab](https://colab.research.google.com/drive/1t03WODhStp3oYeFthi4r9gZuNXCR31lE?usp=sharing) for free. The project uses Hugging Face models for data parsing.

**Note:** Please use the free resources responsibly:
- Maximum 12 hours per session
- Avoid creating back-to-back sessions
- Consider [Colab Pro/Pro+](https://colab.research.google.com/signup/pricing) for better GPUs and longer runtimes

## 📊 Data Structure

```json
{
    "scraped_data": {
        "alias_name": {
            "url": "http://example.com",
            "title": "Example Website",
            "all_anchor_href": [...],
            "all_anchors": [...],
            "all_images_data": [...],
            "all_images_source_data": [...],
            "all_h1_data": [...],
            "all_h2_data": [...],
            "all_h3_data": [...],
            "all_p_data": [...],
            "scraped_at": "dd/mm/yyyy hh:mm:ss",
            "status": true,
            "domain": "example.com",
            "ai_parsed_data": {
                "query": "user query",
                "result": "parsed content",
                "parsed_at": "timestamp"
            }
        }
    }
}
```

<<<<<<< HEAD
## 🤝 Contributing

We welcome contributions! Please feel free to:
1. Fork the repository
2. Create a feature branch
3. Submit a pull request
4. Open issues for bugs or feature requests

## 📝 License
=======
## Web Version of the Project.
The Project is powered by Streamlit for web version.

![Screenshot (125)](https://github.com/user-attachments/assets/daf97dab-6461-4bc3-9418-6fba4dc9c5b5)

>>>>>>> 4f30653a

This project is licensed under the MIT [License](LICENSE). See the LICENSE file for details.

<<<<<<< HEAD
## 🙏 Acknowledgements

- BeautifulSoup - HTML parsing
- BeautifulTable - Data display
- Hugging Face - AI models
- All contributors and users of the project
=======
## Contributing
Feel free to fork the project and submit pull requests! If you encounter any issues, you can open an issue on the repository.
>>>>>>> 4f30653a
<|MERGE_RESOLUTION|>--- conflicted
+++ resolved
@@ -18,7 +18,6 @@
    </a>
 </p>
 
-<<<<<<< HEAD
 # WebScrape
 
 WebScrape is a powerful Python-based web scraping tool that combines traditional web scraping with AI-powered content parsing. It allows users to extract, analyze, and visualize website data with advanced features for data processing and storage.
@@ -50,11 +49,11 @@
 - Caching system for improved performance
 - Unique alias system for data organization
 
-### Command Line Interface
-- Interactive CLI with clear menu options
+### User Interface
+- Command-line interface (CLI)
+- Web interface powered by Django
+- Interactive data visualization
 - Progress tracking and feedback
-- Easy-to-use commands
-- Comprehensive error handling
 
 ## 🚀 Getting Started
 
@@ -66,39 +65,6 @@
 ### Installation
 
 1. Clone the repository:
-=======
-
-
-WebScrape is a simple yet powerful Python-based web scraping tool that allows users to extract and store website data, including titles, anchor tags, images, headings, and paragraphs. The scraped data is stored in a JSON file and can be viewed in a tabular format using the `BeautifulTable` library
-
-
-## Features
-
-- Scrape web pages to extract:
-  - Title
-  - Anchor tags (`<a>`)
-  - Images (`<img>`)
-  - Headings (`<h1>`, `<h2>`, `<h3>`)
-  - Paragraphs (`<p>`)
-- Stores scraped data in a JSON file for future use.
-- Displays existing scraped websites in a user-friendly table format.
-- Allows alias names for websites to manage and store scraped data.
-- Handles multiple websites and retains a history of scrapes.
-- Web Version as well as CLI(With Ollama Integration) Version is available.
-
-## [📔 Google Collab](https://colab.research.google.com/drive/1t03WODhStp3oYeFthi4r9gZuNXCR31lE?usp=sharing)
-You can use WebScrape on [Google Colab](https://colab.research.google.com/) **for free**. The project is using Llama model using hugging face for data parsing. if you don't have a powerful GPU of your own. You can borrow a powerful GPU (Tesla K80, T4, P4, or P100) on Google's server for free for a maximum of 12 hours per session. **Please use the free resource fairly** and do not create sessions back-to-back and run 24/7. This might result in you getting banned. You can get [Colab Pro/Pro+](https://colab.research.google.com/signup/pricing) if you'd like to use better GPUs and get longer runtimes. Usage instructions are embedded in the [Colab Notebook](https://colab.research.google.com/drive/1t03WODhStp3oYeFthi4r9gZuNXCR31lE?usp=sharing). Check out the [wiki page.](https://github.com/aa-sikkkk/WebScrape/wiki)
-
-## Requirements
-
-- Python 
-- `requests` - For making HTTP requests.
-- `beautifulsoup4` - For parsing the HTML.
-- `lxml` - A fast XML and HTML parser.
-- `beautifultable` - For displaying scraped data in a table.
-
-Install the dependencies using the following command:
->>>>>>> 4f30653a
 ```bash
 git clone https://github.com/aa-sikkkk/WebScrape.git
 cd WebScrape
@@ -151,7 +117,13 @@
 }
 ```
 
-<<<<<<< HEAD
+## 🌐 Web Interface
+
+The project includes a Django-powered web interface for easier interaction:
+
+![Web Interface Screenshot 1](https://github.com/user-attachments/assets/389721fb-4a19-4c0c-9c90-e0dbab49c959)
+![Web Interface Screenshot 2](https://github.com/user-attachments/assets/06ec5a10-7210-4e00-b9c3-5c8a749048b5)
+
 ## 🤝 Contributing
 
 We welcome contributions! Please feel free to:
@@ -161,24 +133,13 @@
 4. Open issues for bugs or feature requests
 
 ## 📝 License
-=======
-## Web Version of the Project.
-The Project is powered by Streamlit for web version.
-
-![Screenshot (125)](https://github.com/user-attachments/assets/daf97dab-6461-4bc3-9418-6fba4dc9c5b5)
-
->>>>>>> 4f30653a
 
 This project is licensed under the MIT [License](LICENSE). See the LICENSE file for details.
 
-<<<<<<< HEAD
 ## 🙏 Acknowledgements
 
 - BeautifulSoup - HTML parsing
 - BeautifulTable - Data display
 - Hugging Face - AI models
-- All contributors and users of the project
-=======
-## Contributing
-Feel free to fork the project and submit pull requests! If you encounter any issues, you can open an issue on the repository.
->>>>>>> 4f30653a
+- Django - Web framework
+- All contributors and users of the project